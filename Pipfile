--- conflicted
+++ resolved
@@ -22,11 +22,8 @@
 Shapely = "*"
 SQLAlchemy = "*"
 rasterio = "*"
-<<<<<<< HEAD
 aenum = "*"
-=======
 google-cloud-storage = "*"
->>>>>>> 270f80fa
 
 [requires]
 python_version = "3.8"