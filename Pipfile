[[source]]
name = "pypi"
url = "https://pypi.org/simple"
verify_ssl = true

[dev-packages]
<<<<<<< HEAD
black = "==21.9b0"  # Pin to avoid having to allow pre-releases
detect-secrets = "*"
flake8 = "*"
=======
>>>>>>> 134022dc
moto = "*"
pre-commit = "*"
pytest = "*"
pytest-cov = "*"

[packages]
aenum = "*"
boto3 = "*"
click = "*"
geojson = "*"
google-cloud-storage = "*"
parallelpipe = "*"
psutil = "*"
psycopg2 = "*"
pydantic = "*"
pyproj = "*"
<<<<<<< HEAD
rasterio = "==1.2.0"
=======
rasterio = "==1.3.4"  # Upgrade carefully
>>>>>>> 134022dc
retrying = "*"
PyYAML = "*"
Shapely = "*"
SQLAlchemy = "*"
typer = "*"

[requires]
python_version = "3.10"<|MERGE_RESOLUTION|>--- conflicted
+++ resolved
@@ -4,12 +4,6 @@
 verify_ssl = true
 
 [dev-packages]
-<<<<<<< HEAD
-black = "==21.9b0"  # Pin to avoid having to allow pre-releases
-detect-secrets = "*"
-flake8 = "*"
-=======
->>>>>>> 134022dc
 moto = "*"
 pre-commit = "*"
 pytest = "*"
@@ -26,11 +20,7 @@
 psycopg2 = "*"
 pydantic = "*"
 pyproj = "*"
-<<<<<<< HEAD
-rasterio = "==1.2.0"
-=======
 rasterio = "==1.3.4"  # Upgrade carefully
->>>>>>> 134022dc
 retrying = "*"
 PyYAML = "*"
 Shapely = "*"
