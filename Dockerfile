--- conflicted
+++ resolved
@@ -21,11 +21,7 @@
 
 COPY . .
 
-<<<<<<< HEAD
-RUN pip3 install pipenv==2021.11.23
-=======
 RUN pip3 install pipenv==v2022.11.30
->>>>>>> 134022dc
 
 RUN if [ "$ENV" = "dev" ] || [ "$ENV" = "test" ]; then \
 	     echo "Install all dependencies" && \
