--- conflicted
+++ resolved
@@ -177,29 +177,7 @@
     def fetch_meta(self) -> Tuple[BoundingBox, Dict[str, Any]]:
         """Open file to fetch metadata."""
         LOGGER.debug(f"Fetch metadata data for file {self.url} if exists")
-<<<<<<< HEAD
         return fetch_metadata(self.url)
-=======
-
-        try:
-            with rasterio.Env(**GDAL_ENV), rasterio.open(self.url) as src:
-                LOGGER.info(f"File {self.url} exists")
-                return src.bounds, src.profile
-
-        except Exception as e:
-
-            if _file_does_not_exist(e):
-                LOGGER.info(f"File does not exist {self.url}")
-                raise FileNotFoundError(f"File does not exist: {self.url}")
-            elif isinstance(e, rasterio.RasterioIOError):
-                LOGGER.warning(
-                    f"RasterioIO Error while opening {self.url}. Will make attempts to retry"
-                )
-                raise
-            else:
-                LOGGER.exception(f"Cannot open file {self.url}")
-                raise
->>>>>>> 17a9f41b
 
     def metadata(self, compute_stats: bool, compute_histogram: bool) -> Dict[str, Any]:
         return get_metadata(self.uri, compute_stats, compute_histogram).dict()
