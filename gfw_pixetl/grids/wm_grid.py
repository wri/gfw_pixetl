--- conflicted
+++ resolved
@@ -1,11 +1,6 @@
 import itertools
 import math
-<<<<<<< HEAD
-from multiprocessing import get_context
-from typing import Iterable, List, Set, Tuple
-=======
 from typing import Iterable, Set, Tuple
->>>>>>> c4440a36
 
 from rasterio.coords import BoundingBox
 
@@ -47,17 +42,11 @@
         for rows_cols in itertools.product(rows, cols):
             tile_ids.add(self._get_tile_ids(rows_cols))
 
-<<<<<<< HEAD
-        # Get all grid ids using top left corners
-        with get_context("spawn").Pool(processes=GLOBALS.cores) as pool:
-            tile_ids: Set[str] = set(pool.map(self._get_tile_ids, rows_cols))
-=======
         # rows_cols: List[Tuple[int, int]] = list(itertools.product(rows, cols))
         #
         # # Get all grid ids using top left corners
         # with get_context("spawn").Pool(processes=GLOBALS.cores) as pool:
         #     tile_ids: Set[str] = set(pool.map(self._get_tile_ids, rows_cols))
->>>>>>> c4440a36
 
         return tile_ids
 
