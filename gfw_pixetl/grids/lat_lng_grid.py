--- conflicted
+++ resolved
@@ -1,11 +1,6 @@
 import itertools
 import math
-<<<<<<< HEAD
-from multiprocessing import get_context
-from typing import Iterable, List, Set, Tuple
-=======
 from typing import Iterable, Set, Tuple
->>>>>>> c4440a36
 
 from rasterio.coords import BoundingBox
 from shapely.geometry import Point
@@ -130,11 +125,6 @@
         x: Iterable[int] = range(-180 + lng_offset, 180 - lng_offset, self.width)
         y: Iterable[int] = range(-89 + lat_offset, 91 - lat_offset, self.height)
 
-<<<<<<< HEAD
-        # Get all grid ids using top left corners
-        with get_context("spawn").Pool(processes=GLOBALS.cores) as pool:
-            tile_ids: Set[str] = set(pool.map(self._get_tile_ids, x_y))
-=======
         # x_y: List[Tuple[int, int]] = list(itertools.product(x, y))
 
         tile_ids: Set[str] = set()
@@ -144,7 +134,6 @@
         # # Get all grid ids using top left corners
         # with get_context("spawn").Pool(processes=GLOBALS.cores) as pool:
         #     tile_ids: Set[str] = set(pool.map(self._get_tile_ids, x_y))
->>>>>>> c4440a36
 
         return tile_ids
 
