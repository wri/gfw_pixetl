import concurrent.futures
import os
import string
from copy import deepcopy
from math import floor, sqrt
from typing import Iterator, List, Optional, Tuple, cast
from urllib.parse import urlparse

import numpy as np
import rasterio
from numpy.ma import MaskedArray
from rasterio.io import DatasetReader, DatasetWriter
from rasterio.vrt import WarpedVRT
from rasterio.warp import transform_bounds
from rasterio.windows import Window, bounds, from_bounds, union
from retrying import retry

from gfw_pixetl import get_module_logger
from gfw_pixetl.decorators import SubprocessKilledError, lazy_property, processify
from gfw_pixetl.errors import retry_if_rasterio_io_error
from gfw_pixetl.grids import Grid
from gfw_pixetl.layers import RasterSrcLayer
from gfw_pixetl.models.named_tuples import InputBandElement
from gfw_pixetl.models.types import Bounds
from gfw_pixetl.settings.gdal import GDAL_ENV
from gfw_pixetl.settings.globals import GLOBALS
from gfw_pixetl.sources import RasterSource
from gfw_pixetl.tiles import Tile
from gfw_pixetl.utils import (
    available_memory_per_process_bytes,
    available_memory_per_process_mb,
    get_co_workers,
    snapped_window,
)
from gfw_pixetl.utils.aws import download_s3
from gfw_pixetl.utils.gdal import (
    create_multiband_vrt,
    create_vrt,
    just_copy_to_gdal_geotiff,
)
from gfw_pixetl.utils.google import download_gcs
from gfw_pixetl.utils.path import create_dir, from_vsi
from gfw_pixetl.utils.utils import create_empty_file, fetch_metadata

LOGGER = get_module_logger(__name__)

Windows = Tuple[Window, Window]


class RasterSrcTile(Tile):
    def __init__(self, tile_id: str, grid: Grid, layer: RasterSrcLayer) -> None:
        super().__init__(tile_id, grid, layer)
        self.layer: RasterSrcLayer = layer

    @lazy_property
    def src(self) -> RasterSource:
        LOGGER.debug(f"Finding input files for tile {self.tile_id}")

        input_bands: List[List[InputBandElement]] = list()
        for i, band in enumerate(self.layer.input_bands):
            input_elements: List[InputBandElement] = list()
            for f in band:
                if self.dst[self.default_format].geom.intersects(
                    f.geometry
                ) and not self.dst[self.default_format].geom.touches(f.geometry):
                    LOGGER.debug(
                        f"Adding {f.uri} to input files for tile {self.tile_id}"
                    )

                    if self.layer.process_locally:
                        uri = self._download_source_file(f.uri)
                        input_file = InputBandElement(
                            uri=uri, geometry=f.geometry, band=f.band
                        )
                    else:
                        input_file = InputBandElement(
                            uri=f.uri, geometry=f.geometry, band=f.band
                        )

                    input_elements.append(input_file)
            if band and not input_elements:
                LOGGER.debug(
                    f"No input files found for tile {self.tile_id} in band {i}, padding VRT with empty file"
                )
                # But we need to know the profile of the tile's siblings in this band.
                _, profile = fetch_metadata(band[0].uri)
                empty_file_uri = create_empty_file(self.work_dir, profile)
                empty_file_element = InputBandElement(
                    geometry=None, band=band[0].band, uri=empty_file_uri
                )
                input_elements.append(empty_file_element)
            input_bands.append(input_elements)

        if all([item.geometry is None for sublist in input_bands for item in sublist]):
            raise Exception(
                f"Did not find any intersecting files for tile {self.tile_id}"
            )

        return RasterSource(
            create_multiband_vrt(input_bands, vrt=self.tile_id + ".vrt")
        )

    def _download_source_file(self, remote_file: str) -> str:
        """Download remote files."""

        download_constructor = {"gs": download_gcs, "s3": download_s3}

        path = from_vsi(remote_file)
        parts = urlparse(path)

        local_file = os.path.join(self.work_dir, "input", parts.netloc, parts.path[1:])
        create_dir(os.path.dirname(local_file))

        LOGGER.debug(
            f"Downloading remote file {remote_file} to {local_file} using {parts.scheme}"
        )
        download_constructor[parts.scheme](
            bucket=parts.netloc, key=parts.path[1:], dst=local_file
        )

        return local_file

    @lazy_property
    def intersecting_window(self) -> Window:
        dst_left, dst_bottom, dst_right, dst_top = self.dst[self.default_format].bounds
        src_left, src_bottom, src_right, src_top = self.src.reproject_bounds(
            self.grid.crs
        )

        left = max(dst_left, src_left)
        bottom = max(dst_bottom, src_bottom)
        right = min(dst_right, src_right)
        top = min(dst_top, src_top)

        window: Window = rasterio.windows.from_bounds(
            left, bottom, right, top, transform=self.dst[self.default_format].transform
        )
        return snapped_window(window)

    def within(self) -> bool:
        """Check if target tile extent intersects with source extent."""
        return (
            # must intersect, but we don't want geometries that only share an exterior point
            self.dst[self.default_format].geom.intersects(self.layer.geom)
            and not self.dst[self.default_format].geom.touches(self.layer.geom)
        )

    def transform(self) -> bool:
        """Write input data to output tile."""
        LOGGER.info(f"Transform tile {self.tile_id}")

        try:
            has_data: bool = self._process_windows()

            # creating gdal-geotiff and computing stats here
            # instead of in a separate stage to assure we don't run out of memory
            # the transform stage uses all available memory for concurrent processes.
            # Having another stage which needs a lot of memory might cause the process to crash
            if has_data:
                self.postprocessing()

        except SubprocessKilledError as e:
            LOGGER.exception(e)
            self.status = "failed - subprocess was killed"
            has_data = True
        except Exception as e:
            LOGGER.exception(e)
            self.status = "failed"
            has_data = True

        return has_data

    def _src_to_vrt(self) -> Tuple[DatasetReader, WarpedVRT]:
        chunk_size = (self._block_byte_size() * self._max_blocks(),)
        with rasterio.Env(
            **GDAL_ENV,
            VSI_CACHE_SIZE=chunk_size,  # Cache size for current file.
            CPL_VSIL_CURL_CHUNK_SIZE=chunk_size,  # Chunk size for partial downloads
        ):
            src: DatasetReader = rasterio.open(self.src.uri, "r", sharing=False)

            transform, width, height = self._vrt_transform(
                *self.src.reproject_bounds(self.grid.crs)
            )
            vrt = WarpedVRT(
                src,
                crs=self.dst[self.default_format].crs,
                transform=transform,
                width=width,
                height=height,
                warp_mem_limit=available_memory_per_process_mb(),
                resampling=self.layer.resampling,
            )

        return src, vrt

    def _process_windows(self) -> bool:

        # In case we have more workers than cores we can further subdivide the read process.
        # In that case we will need to write the windows into separate files
<<<<<<< HEAD
        # and merge them into one file at the end of the write process
        co_workers: int = utils.get_co_workers()
=======
        # and merging them into one file at the end of the write process
        co_workers: int = get_co_workers()
>>>>>>> ad3bb856
        if co_workers >= 2:
            has_data: bool = self._process_windows_parallel(co_workers)

        # Otherwise we just read the entire image in one process
        # and write directly to target file.
        else:
            has_data = self._process_windows_sequential()

        return has_data

    def _process_windows_parallel(self, co_workers) -> bool:
        """Process windows in parallel and write output into separate files.

        Create VRT of output files and copy results into final GTIFF
        """
        LOGGER.info(f"Processing tile {self.tile_id} with {co_workers} co_workers")

        has_data = False
        out_files: List[str] = list()

        with concurrent.futures.ThreadPoolExecutor(max_workers=co_workers) as executor:
            future_to_window = {
                executor.submit(self._parallel_transform, window): window
                for window in self.windows()
            }
            for future in concurrent.futures.as_completed(future_to_window):
                out_file = future.result()
                if out_file is not None:
                    out_files.append(out_file)

        if out_files:
            # merge all data into one VRT and copy to target file
            vrt_name: str = os.path.join(self.tmp_dir, f"{self.tile_id}.vrt")
            create_vrt(out_files, extent=self.bounds, vrt=vrt_name)
            just_copy_to_gdal_geotiff(
                vrt_name,
                self.local_dst[self.default_format].uri,
                self.dst[self.default_format].profile,
            )
            # Clean up tmp files
            for f in out_files:
                LOGGER.debug(f"Delete temporary file {f}")
                os.remove(f)
            has_data = True

        return has_data

<<<<<<< HEAD
    def _process_windows_sequential(self) -> bool:
        """Read one window after the other and update target file."""
=======
    def _process_windows_sequential(self):
        """Read one window after another and update target file."""
>>>>>>> ad3bb856
        LOGGER.info(f"Process tile {self.tile_id} with a single worker")

        src: DatasetReader
        vrt: WarpedVRT

        src, vrt = self._src_to_vrt()
        out_files = list()
        try:
            for window in self.windows():
                out_files.append(self._processified_transform(vrt, window))
        finally:
            vrt.close()
            src.close()

        has_data = any(value is not None for value in out_files)

        return has_data

    def _parallel_transform(self, window) -> Optional[str]:
        """When transforming in parallel, we need to read SRC and create VRT in
        every process."""
        src: DatasetReader
        vrt: WarpedVRT

        src, vrt = self._src_to_vrt()

        try:
            out_file: Optional[str] = self._processified_transform(vrt, window, True)
        finally:
            vrt.close()
            src.close()

        return out_file

    @processify
    def _processified_transform(
        self, vrt: WarpedVRT, window: Window, write_to_seperate_files=False
    ) -> Optional[str]:
        """Wrapper to run _transform in a separate process.

        This will make sure that memory gets completely cleared once a
        window is processed. Without this, we might experience memory
        leakage, in particular for float data types.
        """
        return self._transform(vrt, window, write_to_seperate_files)

    def _transform(
        self, vrt: WarpedVRT, window: Window, write_to_seperate_files=False
    ) -> Optional[str]:
        """Read windows from input VRT, reproject, resample, transform and
        write to destination."""
        masked_array: MaskedArray = self._read_window(vrt, window)
        LOGGER.debug(
            f"Masked Array size for tile {self.tile_id} when read: {masked_array.nbytes / 1000000} MB"
        )
        if self._block_has_data(masked_array):
            LOGGER.debug(f"{window} of tile {self.tile_id} has data - continue")
            masked_array = self._calc(masked_array, window)
            LOGGER.debug(
                f"Masked Array size for tile {self.tile_id} after calc: {masked_array.nbytes / 1000000} MB"
            )
            array: np.ndarray = self._set_dtype(masked_array, window)
            LOGGER.debug(
                f"Array size for tile {self.tile_id} after set dtype: {masked_array.nbytes / 1000000} MB"
            )
            del masked_array
            out_file: Optional[str] = self._write_window(
                array, window, write_to_seperate_files
            )
            del array

        else:
            LOGGER.debug(f"{window} of tile {self.tile_id} has no data - skip")
            del masked_array
            out_file = None
        return out_file

    def windows(self) -> List[Window]:
        """Creates local output file and returns list of size optimized windows
        to process."""
        LOGGER.debug(f"Create local output file for tile {self.tile_id}")
        with rasterio.Env(**GDAL_ENV):
            with rasterio.open(
                self.get_local_dst_uri(self.default_format),
                "w",
                sharing=False,
                **self.dst[self.default_format].profile,
            ) as dst:
                windows = [window for window in self._windows(dst)]
        self.set_local_dst(self.default_format)

        return windows

    def _windows(self, dst: DatasetWriter) -> Iterator[Window]:
        """Divides raster source into larger windows which will still fit into
        memory."""

        block_count: int = int(sqrt(self._max_blocks()))
        x_blocks: int = int(dst.width / dst.block_shapes[0][0])
        y_blocks: int = int(dst.height / dst.block_shapes[0][1])

        for i in range(0, x_blocks, block_count):
            for j in range(0, y_blocks, block_count):
                max_i = min(i + block_count, x_blocks)
                max_j = min(j + block_count, y_blocks)
                window = self._union_blocks(dst, i, j, max_i, max_j)
                try:
                    yield snapped_window(window.intersection(self.intersecting_window))
                except rasterio.errors.WindowError as e:
                    if not (str(e) == "windows do not intersect"):
                        raise

    def _block_has_data(self, band_arrays: MaskedArray) -> bool:
        """Check if current block has any data."""
        size = 0
        for i, masked_array in enumerate(band_arrays):
            msk = np.invert(masked_array.mask.astype(bool))
            data_pixels = msk[msk].size
            size += data_pixels
            LOGGER.debug(
                f"Block of tile {self.tile_id}, band {i} has {data_pixels} data pixels"
            )

        return band_arrays.shape[1] > 0 and band_arrays.shape[2] > 0 and size != 0

    def _calc(self, array: MaskedArray, dst_window: Window) -> MaskedArray:
        """Apply user defined calculation on array."""
        if self.layer.calc:
            # Assign upper case letters in alphabetic order to each band
            bands = ", ".join(string.ascii_uppercase[: len(array)])
            funcstr = f"def f({bands}) -> MaskedArray:\n    return {self.layer.calc}"
            LOGGER.debug(
                f"Apply function {funcstr} on block {dst_window} of tile {self.tile_id}"
            )
            exec(funcstr, globals())
            array = f(*array)  # type: ignore # noqa: F821

            # assign band index
            if len(array.shape) == 2:
                array = array.reshape(1, *array.shape)
            else:
                if array.shape[0] != self.dst[self.default_format].profile["count"]:
                    raise RuntimeError(
                        "Output band count does not match desired count. Calc function must be wrong."
                    )
        else:
            LOGGER.debug(
                f"No user defined formula provided. Skip calculating values for {dst_window} of tile {self.tile_id}"
            )
        return array

    def _max_blocks(self) -> int:
        """Calculate the maximum amount of blocks we can fit into memory,
        making sure that blocks can always fill a squared extent.

        We can only use a fraction of the available memory per process
        per block b/c we might have multiple copies of the array at the
        same time. Using a divisor of 8 leads to max memory usage of
        about 75%.
        """

        # Adjust divisor to band count
        divisor = GLOBALS.divisor

        # Float data types seem to need more memory.
        if np.issubdtype(
            self.dst[self.default_format].dtype, np.floating
        ) or np.issubdtype(self.src.dtype, np.floating):
            divisor *= 2
            LOGGER.debug("Divisor doubled for float data")

            # Float64s require even more?
            if (
                self.dst[self.default_format].dtype == np.dtype("float64")
            ) or self.src.dtype == np.dtype("float64"):
                divisor *= 2
                LOGGER.debug("Divisor doubled again for float64 data")

        # Multiple layers need more memory
        divisor *= self.layer.band_count

        # Decrease block size if we have co-workers.
        # This way we can process more blocks in parallel.
        co_workers = floor(GLOBALS.num_processes / GLOBALS.workers)
        if co_workers >= 2:
            divisor *= co_workers
            LOGGER.debug("Divisor multiplied for multiple workers")

        # further reduce block size in case we need to perform additional computations
        if self.layer.calc is not None:
            divisor **= 2
            LOGGER.debug("Divisor squared for calc operations")

        LOGGER.debug(f"Divisor set to {divisor} for tile {self.tile_id}")

        block_byte_size: int = self._block_byte_size()
        memory_per_process: float = available_memory_per_process_bytes() / divisor

        # make sure we get a number whose sqrt is a whole number
        max_blocks: int = floor(sqrt(memory_per_process / block_byte_size)) ** 2

        LOGGER.debug(
            f"Maximum number of blocks for tile {self.tile_id} to read at once: {max_blocks}. "
            f"Expected max chunk size: {max_blocks * block_byte_size}."
        )

        return max_blocks

    def _block_byte_size(self):

        shape = (
            len(self.layer.input_bands),
            self.dst[self.default_format].blockxsize,
            self.dst[self.default_format].blockysize,
        )

        dst_block_byte_size = np.zeros(
            shape, dtype=self.dst[self.default_format].dtype
        ).nbytes
        src_block_byte_size = np.zeros(shape, dtype=self.src.dtype).nbytes
        max_block_byte_size = max(dst_block_byte_size, src_block_byte_size)
        LOGGER.debug(f"Block byte size is {max_block_byte_size/ 1000000} MB")

        return max_block_byte_size

    @retry(
        retry_on_exception=retry_if_rasterio_io_error,
        stop_max_attempt_number=7,
        wait_exponential_multiplier=1000,
        wait_exponential_max=300000,
    )  # Wait 2^x * 1000 ms between retries by to 300 sec, then 300 sec afterwards.
    def _read_window(self, vrt: WarpedVRT, dst_window: Window) -> MaskedArray:
        """Read window of input raster."""
        dst_bounds: Bounds = bounds(dst_window, self.dst[self.default_format].transform)
        window = vrt.window(*dst_bounds)

        src_bounds = transform_bounds(
            self.dst[self.default_format].crs, self.src.crs, *dst_bounds
        )

        LOGGER.debug(
            f"Read {dst_window} for Tile {self.tile_id} - this corresponds to bounds {src_bounds} in source"
        )

        shape = (
            len(self.layer.input_bands),
            int(round(dst_window.height)),
            int(round(dst_window.width)),
        )

        try:
            return vrt.read(
                window=window,
                out_shape=shape,
                masked=True,
            )
        except rasterio.RasterioIOError as e:
            if "Access window out of range" in str(e) and (
                shape[1] == 1 or shape[2] == 1
            ):
                LOGGER.warning(
                    f"Access window out of range while reading {dst_window} for Tile {self.tile_id}. "
                    "This is most likely due to subpixel misalignment. "
                    "Returning empty array instead."
                )
                return np.ma.array(
                    data=np.zeros(shape=shape), mask=np.ones(shape=shape)
                )

            else:
                LOGGER.warning(
                    f"RasterioIO error while reading {dst_window} for Tile {self.tile_id}. "
                    "Will make attempt to retry."
                )
                raise

    def _reproject_dst_window(self, dst_window: Window) -> Window:
        """Reproject window into same projection as source raster."""

        dst_bounds: Bounds = bounds(
            window=dst_window,
            transform=self.dst[self.default_format].transform,
            height=self.grid.blockysize,
            width=self.grid.blockxsize,
        )
        src_bounds: Bounds = transform_bounds(
            self.dst[self.default_format].crs, self.src.crs, *dst_bounds
        )

        src_window: Window = from_bounds(*src_bounds, transform=self.src.transform)
        LOGGER.debug(
            f"Source window for {dst_window} of tile {self.tile_id} is {src_window}"
        )
        return src_window

    def _set_dtype(self, array: MaskedArray, dst_window) -> np.ndarray:
        """Update data type to desired output datatype Update nodata value to
        desired nodata value (current no data values will be updated and any
        values which already has new no data value will stay as is)"""
        if self.dst[self.default_format].nodata is None:
            LOGGER.debug(f"Set datatype for {dst_window} of tile {self.tile_id}")
            array = array.data.astype(self.dst[self.default_format].dtype)
        elif isinstance(self.dst[self.default_format].nodata, list):
            LOGGER.debug(
                f"Set datatype for entire array and no data value for each band for {dst_window} of tile {self.tile_id}"
            )
            # make mypy happy. not sure why the isinstance check above alone doesn't do it
            nodata_list = cast(list, self.dst[self.default_format].nodata)
            array = np.array(
                [np.ma.filled(array[i], nodata) for i, nodata in enumerate(nodata_list)]
            ).astype(self.dst[self.default_format].dtype)

        else:
            LOGGER.debug(
                f"Set datatype and no data value for {dst_window} of tile {self.tile_id}"
            )
            array = np.ma.filled(array, self.dst[self.default_format].nodata).astype(
                self.dst[self.default_format].dtype
            )

        return array

    def _vrt_transform(
        self, west: float, south: float, east: float, north: float
    ) -> Tuple[rasterio.Affine, float, float]:
        """Compute Affine transformation, width and height for WarpedVRT using
        output CRS and pixel size."""

        LOGGER.debug(f"Output Bounds {west, south, east, north}")
        north, west = self.grid.snap_coordinates(north, west)
        south, east = self.grid.snap_coordinates(south, east)

        transform: rasterio.Affine = rasterio.transform.from_origin(
            west, north, self.grid.xres, self.grid.yres
        )
        width = round((east - west) / self.grid.xres)
        height = round((north - south) / self.grid.yres)

        LOGGER.debug(f"Output Affine and dimensions {transform}, {width}, {height}")
        return transform, width, height

    @staticmethod
    def _union_blocks(
        dst: DatasetWriter, min_i: int, min_j: int, max_i: int, max_j: int
    ) -> Window:
        """Loops over selected blocks of data source and merges their windows
        into one."""
        windows: List[Window] = list()

        for i in range(min_i, max_i):
            for j in range(min_j, max_j):
                windows.append(dst.block_window(1, i, j))
        return union(*windows)

    def _write_window(
        self, array: np.ndarray, dst_window: Window, write_to_seperate_files: bool
    ) -> str:
        if write_to_seperate_files:
            out_file: str = self._write_window_to_separate_file(array, dst_window)
        else:
            out_file = self._write_window_to_shared_file(array, dst_window)
        return out_file

    def _write_window_to_shared_file(
        self, array: np.ndarray, dst_window: Window
    ) -> str:
        """Write blocks into output raster."""
        with rasterio.Env(**GDAL_ENV):
            with rasterio.open(
                self.local_dst[self.default_format].uri,
                "r+",
                sharing=False,
                **self.dst[self.default_format].profile,
            ) as dst:
                LOGGER.debug(f"Write {dst_window} of tile {self.tile_id}")
                dst.write(array, window=dst_window)
                del array
        return self.local_dst[self.default_format].uri

    def _write_window_to_separate_file(
        self, array: np.ndarray, dst_window: Window
    ) -> str:

        file_name = f"{self.tile_id}_{dst_window.col_off}_{dst_window.row_off}.tif"
        file_path = os.path.join(self.tmp_dir, file_name)

        profile = deepcopy(self.dst[self.default_format].profile)
        transform = rasterio.windows.transform(dst_window, profile["transform"])
        profile.update(
            width=dst_window.width, height=dst_window.height, transform=transform
        )

        with rasterio.Env(**GDAL_ENV):
            with rasterio.open(
                file_path,
                "w",
                sharing=False,
                **profile,
            ) as dst:
                LOGGER.debug(
                    f"Write {dst_window} of tile {self.tile_id} to separate file {file_path}"
                )
                dst.write(array)
                del array
        return file_path<|MERGE_RESOLUTION|>--- conflicted
+++ resolved
@@ -198,13 +198,8 @@
 
         # In case we have more workers than cores we can further subdivide the read process.
         # In that case we will need to write the windows into separate files
-<<<<<<< HEAD
-        # and merge them into one file at the end of the write process
-        co_workers: int = utils.get_co_workers()
-=======
         # and merging them into one file at the end of the write process
         co_workers: int = get_co_workers()
->>>>>>> ad3bb856
         if co_workers >= 2:
             has_data: bool = self._process_windows_parallel(co_workers)
 
@@ -252,13 +247,8 @@
 
         return has_data
 
-<<<<<<< HEAD
     def _process_windows_sequential(self) -> bool:
-        """Read one window after the other and update target file."""
-=======
-    def _process_windows_sequential(self):
         """Read one window after another and update target file."""
->>>>>>> ad3bb856
         LOGGER.info(f"Process tile {self.tile_id} with a single worker")
 
         src: DatasetReader
