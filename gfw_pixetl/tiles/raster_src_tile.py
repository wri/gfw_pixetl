import os
from concurrent.futures import ProcessPoolExecutor, as_completed
from copy import deepcopy
from math import floor, sqrt
from typing import Iterator, List, Optional, Tuple, cast
from urllib.parse import urlparse

import numpy as np
import rasterio
from numpy.ma import MaskedArray
from rasterio.io import DatasetReader, DatasetWriter
from rasterio.vrt import WarpedVRT
from rasterio.warp import transform_bounds
from rasterio.windows import Window, bounds, from_bounds, union
from retrying import retry

from gfw_pixetl import get_module_logger
from gfw_pixetl.decorators import SubprocessKilledError, lazy_property, processify
from gfw_pixetl.errors import retry_if_rasterio_io_error
from gfw_pixetl.grids import Grid
from gfw_pixetl.layers import RasterSrcLayer
from gfw_pixetl.models.named_tuples import InputBandElement
from gfw_pixetl.models.types import Bounds
from gfw_pixetl.settings.gdal import GDAL_ENV
from gfw_pixetl.settings.globals import GLOBALS
from gfw_pixetl.sources import RasterSource
from gfw_pixetl.tiles import Tile
from gfw_pixetl.utils import (
    available_memory_per_process_bytes,
    available_memory_per_process_mb,
    get_co_workers,
    snapped_window,
)
from gfw_pixetl.utils.aws import download_s3
from gfw_pixetl.utils.gdal import create_multiband_vrt, create_vrt, just_copy_geotiff
from gfw_pixetl.utils.google import download_gcs
from gfw_pixetl.utils.path import create_dir, from_vsi
from gfw_pixetl.utils.utils import create_empty_file, enumerate_bands, fetch_metadata

LOGGER = get_module_logger(__name__)

Windows = Tuple[Window, Window]


class RasterSrcTile(Tile):
    def __init__(self, tile_id: str, grid: Grid, layer: RasterSrcLayer) -> None:
        super().__init__(tile_id, grid, layer)
        self.layer: RasterSrcLayer = layer

    @lazy_property
    def src(self) -> RasterSource:
        LOGGER.debug(f"Finding input files for tile {self.tile_id}")

        input_bands: List[List[InputBandElement]] = list()
        for i, band in enumerate(self.layer.input_bands):
            input_elements: List[InputBandElement] = list()
            for f in band:
                if self.dst[self.default_format].geom.intersects(
                    f.geometry
                ) and not self.dst[self.default_format].geom.touches(f.geometry):
                    LOGGER.debug(
                        f"Adding {f.uri} to input files for tile {self.tile_id}"
                    )

                    if self.layer.process_locally:
                        uri = self._download_source_file(f.uri)
                        input_file = InputBandElement(
                            uri=uri, geometry=f.geometry, band=f.band
                        )
                    else:
                        input_file = InputBandElement(
                            uri=f.uri, geometry=f.geometry, band=f.band
                        )

                    input_elements.append(input_file)
            if band and not input_elements:
                LOGGER.debug(
                    f"No input files found for tile {self.tile_id} "
                    f"in band {i}, padding VRT with empty file"
                )
                # But we need to know the profile of the tile's siblings in this band.
                _, profile = fetch_metadata(band[0].uri)
                empty_file_uri = create_empty_file(self.work_dir, profile)
                empty_file_element = InputBandElement(
                    geometry=None, band=band[0].band, uri=empty_file_uri
                )
                input_elements.append(empty_file_element)
            input_bands.append(input_elements)

        if all([item.geometry is None for sublist in input_bands for item in sublist]):
            raise Exception(
                f"Did not find any intersecting files for tile {self.tile_id}"
            )

        return RasterSource(
            create_multiband_vrt(input_bands, vrt=self.tile_id + ".vrt")
        )

    def _download_source_file(self, remote_file: str) -> str:
        """Download remote files."""

        download_constructor = {"gs": download_gcs, "s3": download_s3}

        path = from_vsi(remote_file)
        parts = urlparse(path)

        local_file = os.path.join(self.work_dir, "input", parts.netloc, parts.path[1:])
        create_dir(os.path.dirname(local_file))

        LOGGER.debug(
            f"Downloading remote file {remote_file} to {local_file} using {parts.scheme}"
        )
        download_constructor[parts.scheme](
            bucket=parts.netloc, key=parts.path[1:], dst=local_file
        )

        return local_file

    @lazy_property
    def intersecting_window(self) -> Window:
        dst_left, dst_bottom, dst_right, dst_top = self.dst[self.default_format].bounds

        src_left, src_bottom, src_right, src_top = self.src.reproject_bounds(
            self.grid.crs
        )

        left = max(dst_left, src_left)
        bottom = max(dst_bottom, src_bottom)
        right = min(dst_right, src_right)
        top = min(dst_top, src_top)

        LOGGER.debug(
            f"Final bounds for window for tile {self.tile_id}: "
            f"Left: {left} Bottom: {bottom} Right: {right} Top: {top}"
        )

        try:
            window: Window = rasterio.windows.from_bounds(
                left,
                bottom,
                right,
                top,
                transform=self.dst[self.default_format].transform,
            )
        except rasterio.errors.WindowError:
            LOGGER.error(
                f"WindowError encountered for tile {self.tile_id} with "
                f"transform {self.dst[self.default_format].transform} "
                f"SRC bounds {src_left, src_bottom, src_right, src_top} "
                f"and DST bounds {dst_left, dst_bottom, dst_right, dst_top}"
            )
            raise

        return snapped_window(window)

    def within(self) -> bool:
        """Check if target tile extent intersects with source extent."""
        return (
            # must intersect, but we don't want geometries that only share an exterior point
            self.dst[self.default_format].geom.intersects(self.layer.geom)
            and not self.dst[self.default_format].geom.touches(self.layer.geom)
        )

    def transform(self) -> bool:
        """Write input data to output tile."""
        LOGGER.debug(f"Transform tile {self.tile_id}")

        try:
            has_data: bool = self._process_windows()

            # creating gdal-geotiff and computing stats here
            # instead of in a separate stage to assure we don't run out of memory
            # the transform stage uses all available memory for concurrent processes.
            # Having another stage which needs a lot of memory might cause the process to crash
            if has_data:
                self.postprocessing()

        except SubprocessKilledError as e:
            LOGGER.exception(e)
            self.status = "failed - subprocess was killed"
            has_data = True
        except Exception as e:
            LOGGER.exception(e)
            self.status = "failed"
            has_data = True

        return has_data

    def _src_to_vrt(self) -> Tuple[DatasetReader, WarpedVRT]:
        chunk_size = (self._block_byte_size() * self._max_blocks(),)
        with rasterio.Env(
            **GDAL_ENV,
            VSI_CACHE_SIZE=chunk_size,  # Cache size for current file.
            CPL_VSIL_CURL_CHUNK_SIZE=chunk_size,  # Chunk size for partial downloads
        ):
            src: DatasetReader = rasterio.open(self.src.uri)

            transform, width, height = self._vrt_transform(
                *self.src.reproject_bounds(self.grid.crs)
            )
            vrt = WarpedVRT(
                src,
                crs=self.dst[self.default_format].crs,
                transform=transform,
                width=width,
                height=height,
                warp_mem_limit=available_memory_per_process_mb(),
                resampling=self.layer.resampling,
            )

        return src, vrt

    def _process_windows(self) -> bool:

        # In case we have more workers than cores we can further subdivide the read process.
        # In that case we will need to write the windows into separate files
        # and merging them into one file at the end of the write process
        co_workers: int = get_co_workers()
        if co_workers >= 2:
            has_data: bool = self._process_windows_parallel(co_workers)

        # Otherwise we just read the entire image in one process
        # and write directly to target file.
        else:
            has_data = self._process_windows_sequential()

        return has_data

    def _process_windows_parallel(self, co_workers) -> bool:
        """Process windows in parallel and write output into separate files.

        Create VRT of output files and copy results into final GTIFF
        """
        LOGGER.info(f"Processing tile {self.tile_id} with {co_workers} co_workers")

        has_data = False
        out_files: List[str] = list()

        with ProcessPoolExecutor(max_workers=co_workers) as executor:
            future_to_window = {
                executor.submit(self._parallel_transform, window): window
                for window in self.windows()
            }
            for future in as_completed(future_to_window):
                out_file = future.result()
                if out_file is not None:
                    out_files.append(out_file)

        if out_files:
            # merge all data into one VRT and copy to target file
            vrt_name: str = os.path.join(self.tmp_dir, f"{self.tile_id}.vrt")
            create_vrt(out_files, extent=self.bounds, vrt=vrt_name)
            just_copy_geotiff(
                vrt_name,
                self.local_dst[self.default_format].uri,
                self.dst[self.default_format].profile,
            )
            # Clean up tmp files
            for f in out_files:
                LOGGER.debug(f"Delete temporary file {f}")
                os.remove(f)
            has_data = True

        return has_data

    def _process_windows_sequential(self) -> bool:
        """Read one window after another and update target file."""
        LOGGER.info(f"Processing tile {self.tile_id} with a single worker")

        src: DatasetReader
        vrt: WarpedVRT

        src, vrt = self._src_to_vrt()
        out_files = list()
        try:
            for window in self.windows():
                out_files.append(self._processified_transform(vrt, window))
        finally:
            vrt.close()
            src.close()

        has_data = any(value is not None for value in out_files)

        return has_data

    def _parallel_transform(self, window) -> Optional[str]:
        """When transforming in parallel, we need to read SRC and create VRT in
        every process."""
        src: DatasetReader
        vrt: WarpedVRT

        src, vrt = self._src_to_vrt()

        try:
            out_file: Optional[str] = self._processified_transform(vrt, window, True)
        finally:
            vrt.close()
            src.close()

        return out_file

    @processify
    def _processified_transform(
        self, vrt: WarpedVRT, window: Window, write_to_seperate_files=False
    ) -> Optional[str]:
        """Wrapper to run _transform in a separate process.

        This will make sure that memory gets completely cleared once a
        window is processed. Without this, we might experience memory
        leakage, in particular for float data types.
        """
        return self._transform(vrt, window, write_to_seperate_files)

    def _transform(
        self, vrt: WarpedVRT, window: Window, write_to_seperate_files=False
    ) -> Optional[str]:
        """Read windows from input VRT, reproject, resample, transform and
        write to destination."""
        masked_array: MaskedArray = self._read_window(vrt, window)
        LOGGER.debug(
            f"Masked Array size for tile {self.tile_id} when read: {masked_array.nbytes / 1000000} MB"
        )
        if self._block_has_data(masked_array):
            LOGGER.debug(f"{window} of tile {self.tile_id} has data - continue")
            masked_array = self._calc(masked_array, window)
            LOGGER.debug(
                f"Masked Array size for tile {self.tile_id} after calc: {masked_array.nbytes / 1000000} MB"
            )
            array: np.ndarray = self._set_dtype(masked_array, window)
            LOGGER.debug(
                f"Array size for tile {self.tile_id} after set dtype: {masked_array.nbytes / 1000000} MB"
            )
            del masked_array
            out_file: Optional[str] = self._write_window(
                array, window, write_to_seperate_files
            )
            del array

        else:
            LOGGER.debug(f"{window} of tile {self.tile_id} has no data - skip")
            del masked_array
            out_file = None
        return out_file

    def windows(self) -> List[Window]:
        """Creates local output file and returns list of size optimized windows
        to process."""
        LOGGER.debug(f"Create local output file for tile {self.tile_id}")
        with rasterio.Env(**GDAL_ENV):
            with rasterio.open(
                self.get_local_dst_uri(self.default_format),
                "w",
                **self.dst[self.default_format].profile,
            ) as dst:
                windows = [window for window in self._windows(dst)]
        self.set_local_dst(self.default_format)

        return windows

    def _windows(self, dst: DatasetWriter) -> Iterator[Window]:
        """Divides raster source into larger windows which will still fit into
        memory."""

        block_count: int = int(sqrt(self._max_blocks()))
        x_blocks: int = int(dst.width / dst.block_shapes[0][0])
        y_blocks: int = int(dst.height / dst.block_shapes[0][1])

        for i in range(0, x_blocks, block_count):
            for j in range(0, y_blocks, block_count):
                max_i = min(i + block_count, x_blocks)
                max_j = min(j + block_count, y_blocks)
                window = self._union_blocks(dst, i, j, max_i, max_j)
                try:
                    yield snapped_window(window.intersection(self.intersecting_window))
                except rasterio.errors.WindowError as e:
<<<<<<< HEAD
                    # FIXME: This check was introduced recently in rasterio
                    # Figure out what it means to fail, and fix the window
                    # generating code in this function
                    LOGGER.warning(
                        f"Bogus window generated for tile {self.tile_id}! "
                        f"i: {i} j: {j} max_i: {max_i} max_j: {max_j} window: {window}"
                    )
=======
                    if "Bounds and transform are inconsistent" in str(e):
                        # FIXME: This check was introduced recently in rasterio
                        # Figure out what it means to fail, and fix the window
                        # generating code in this function
                        LOGGER.warning(
                            f"Bogus window generated for tile {self.tile_id}! "
                            f"i: {i} j: {j} max_i: {max_i} max_j: {max_j} window: {window}"
                        )
                    elif not (str(e) == "windows do not intersect"):
                        raise
>>>>>>> c1dc086a

    def _block_has_data(self, band_arrays: MaskedArray) -> bool:
        """Check if current block has any data."""
        size = 0
        for i, masked_array in enumerate(band_arrays):
            msk = np.invert(masked_array.mask.astype(bool))
            data_pixels = msk[msk].size
            size += data_pixels
            LOGGER.debug(
                f"Block of tile {self.tile_id}, band {i+1} has {data_pixels} data pixels"
            )
        return band_arrays.shape[1] > 0 and band_arrays.shape[2] > 0 and size != 0

    def _calc(self, array: MaskedArray, dst_window: Window) -> MaskedArray:
        """Apply user defined calculation on array."""
        if self.layer.calc:
            # Assign a variable name to each band
            band_names = ", ".join(enumerate_bands(len(array)))
            funcstr = (
                f"def f({band_names}) -> MaskedArray:\n    return {self.layer.calc}"
            )
            LOGGER.debug(
                f"Apply function {funcstr} on block {dst_window} of tile {self.tile_id}"
            )
            exec(funcstr, globals())
            array = f(*array)  # type: ignore # noqa: F821

            # assign band index
            if len(array.shape) == 2:
                array = array.reshape(1, *array.shape)
            else:
                if array.shape[0] != self.dst[self.default_format].profile["count"]:
                    raise RuntimeError(
                        "Output band count does not match desired count. Calc function must be wrong."
                    )
        else:
            LOGGER.debug(
                f"No user defined formula provided. Skip calculating values for {dst_window} of tile {self.tile_id}"
            )
        return array

    def _max_blocks(self) -> int:
        """Calculate the maximum amount of blocks we can fit into memory,
        making sure that blocks can always fill a squared extent.

        We can only use a fraction of the available memory per process
        per block b/c we might have multiple copies of the array at the
        same time. Using a divisor of 8 leads to max memory usage of
        about 75%.
        """

        # Adjust divisor to band count
        divisor = GLOBALS.divisor

        # Float data types seem to need more memory.
        if np.issubdtype(
            self.dst[self.default_format].dtype, np.floating
        ) or np.issubdtype(self.src.dtype, np.floating):
            divisor *= 2
            LOGGER.debug("Divisor doubled for float data")

            # Float64s require even more?
            if (
                self.dst[self.default_format].dtype == np.dtype("float64")
            ) or self.src.dtype == np.dtype("float64"):
                divisor *= 2
                LOGGER.debug("Divisor doubled again for float64 data")

        # Multiple layers need more memory
        divisor *= self.layer.band_count

        # Decrease block size if we have co-workers.
        # This way we can process more blocks in parallel.
        co_workers = floor(GLOBALS.num_processes / GLOBALS.workers)
        if co_workers >= 2:
            divisor *= co_workers
            LOGGER.debug("Divisor multiplied for multiple workers")

        # further reduce block size in case we need to perform additional computations
        if self.layer.calc is not None:
            divisor **= 2
            LOGGER.debug("Divisor squared for calc operations")

        LOGGER.debug(f"Divisor set to {divisor} for tile {self.tile_id}")

        block_byte_size: int = self._block_byte_size()
        memory_per_process: float = available_memory_per_process_bytes() / divisor

        # make sure we get a number whose sqrt is a whole number
        max_blocks: int = floor(sqrt(memory_per_process / block_byte_size)) ** 2

        LOGGER.debug(
            f"Maximum number of blocks for tile {self.tile_id} to read at once: {max_blocks}. "
            f"Expected max chunk size: {max_blocks * block_byte_size}."
        )

        return max_blocks

    def _block_byte_size(self):

        shape = (
            len(self.layer.input_bands),
            self.dst[self.default_format].blockxsize,
            self.dst[self.default_format].blockysize,
        )

        dst_block_byte_size = np.zeros(
            shape, dtype=self.dst[self.default_format].dtype
        ).nbytes
        src_block_byte_size = np.zeros(shape, dtype=self.src.dtype).nbytes
        max_block_byte_size = max(dst_block_byte_size, src_block_byte_size)
        LOGGER.debug(f"Block byte size is {max_block_byte_size/ 1000000} MB")

        return max_block_byte_size

    @retry(
        retry_on_exception=retry_if_rasterio_io_error,
        stop_max_attempt_number=7,
        wait_exponential_multiplier=1000,
        wait_exponential_max=300000,
    )  # Wait 2^x * 1000 ms between retries by to 300 sec, then 300 sec afterwards.
    def _read_window(self, vrt: WarpedVRT, dst_window: Window) -> MaskedArray:
        """Read window of input raster."""
        dst_bounds: Bounds = bounds(dst_window, self.dst[self.default_format].transform)
        window = vrt.window(*dst_bounds)

        src_bounds = transform_bounds(
            self.dst[self.default_format].crs, self.src.crs, *dst_bounds
        )

        LOGGER.debug(
            f"Read {dst_window} for Tile {self.tile_id} - this corresponds to bounds {src_bounds} in source"
        )

        shape = (
            len(self.layer.input_bands),
            int(round(dst_window.height)),
            int(round(dst_window.width)),
        )

        try:
            return vrt.read(
                window=window,
                out_shape=shape,
                masked=True,
            )
        except rasterio.RasterioIOError as e:
            if "Access window out of range" in str(e) and (
                shape[1] == 1 or shape[2] == 1
            ):
                LOGGER.warning(
                    f"Access window out of range while reading {dst_window} for Tile {self.tile_id}. "
                    "This is most likely due to subpixel misalignment. "
                    "Returning empty array instead."
                )
                return np.ma.array(
                    data=np.zeros(shape=shape), mask=np.ones(shape=shape)
                )

            else:
                LOGGER.warning(
                    f"RasterioIO error while reading {dst_window} for Tile {self.tile_id}. "
                    "Will make attempt to retry."
                )
                raise

    def _reproject_dst_window(self, dst_window: Window) -> Window:
        """Reproject window into same projection as source raster."""

        dst_bounds: Bounds = bounds(
            window=dst_window,
            transform=self.dst[self.default_format].transform,
            height=self.grid.blockysize,
            width=self.grid.blockxsize,
        )
        src_bounds: Bounds = transform_bounds(
            self.dst[self.default_format].crs, self.src.crs, *dst_bounds
        )

        src_window: Window = from_bounds(*src_bounds, transform=self.src.transform)
        LOGGER.debug(
            f"Source window for {dst_window} of tile {self.tile_id} is {src_window}"
        )
        return src_window

    def _set_dtype(self, array: MaskedArray, dst_window) -> np.ndarray:
        """Update data type to desired output datatype Update nodata value to
        desired nodata value (current no data values will be updated and any
        values which already has new no data value will stay as is)"""
        if self.dst[self.default_format].nodata is None:
            LOGGER.debug(f"Set datatype for {dst_window} of tile {self.tile_id}")
            array = array.data.astype(self.dst[self.default_format].dtype)
        elif isinstance(self.dst[self.default_format].nodata, list):
            LOGGER.debug(
                f"Set datatype for entire array and no data value for each band for {dst_window} of tile {self.tile_id}"
            )
            # make mypy happy. not sure why the isinstance check above alone doesn't do it
            nodata_list = cast(list, self.dst[self.default_format].nodata)
            array = np.array(
                [np.ma.filled(array[i], nodata) for i, nodata in enumerate(nodata_list)]
            ).astype(self.dst[self.default_format].dtype)

        else:
            LOGGER.debug(
                f"Set datatype and no data value for {dst_window} of tile {self.tile_id}"
            )
            array = np.ma.filled(array, self.dst[self.default_format].nodata).astype(
                self.dst[self.default_format].dtype
            )

        return array

    def _vrt_transform(
        self, west: float, south: float, east: float, north: float
    ) -> Tuple[rasterio.Affine, float, float]:
        """Compute Affine transformation, width and height for WarpedVRT using
        output CRS and pixel size."""

        LOGGER.debug(f"Output Bounds {west, south, east, north}")
        north, west = self.grid.snap_coordinates(north, west)
        south, east = self.grid.snap_coordinates(south, east)

        transform: rasterio.Affine = rasterio.transform.from_origin(
            west, north, self.grid.xres, self.grid.yres
        )
        width = round((east - west) / self.grid.xres)
        height = round((north - south) / self.grid.yres)

        LOGGER.debug(f"Output Affine and dimensions {transform}, {width}, {height}")
        return transform, width, height

    @staticmethod
    def _union_blocks(
        dst: DatasetWriter, min_i: int, min_j: int, max_i: int, max_j: int
    ) -> Window:
        """Loops over selected blocks of data source and merges their windows
        into one."""
        windows: List[Window] = list()

        for i in range(min_i, max_i):
            for j in range(min_j, max_j):
                windows.append(dst.block_window(1, i, j))
        return union(*windows)

    def _write_window(
        self, array: np.ndarray, dst_window: Window, write_to_separate_files: bool
    ) -> str:
        if write_to_separate_files:
            out_file: str = self._write_window_to_separate_file(array, dst_window)
        else:
            out_file = self._write_window_to_shared_file(array, dst_window)
        return out_file

    def _write_window_to_shared_file(
        self, array: np.ndarray, dst_window: Window
    ) -> str:
        """Write blocks into output raster."""
        with rasterio.Env(**GDAL_ENV):
            with rasterio.open(
                self.local_dst[self.default_format].uri,
                "r+",
                **self.dst[self.default_format].profile,
            ) as dst:
                LOGGER.debug(f"Write {dst_window} of tile {self.tile_id}")
                dst.write(array, window=dst_window)
                del array
        return self.local_dst[self.default_format].uri

    def _write_window_to_separate_file(
        self, array: np.ndarray, dst_window: Window
    ) -> str:

        file_name = f"{self.tile_id}_{dst_window.col_off}_{dst_window.row_off}.tif"
        file_path = os.path.join(self.tmp_dir, file_name)

        profile = deepcopy(self.dst[self.default_format].profile)
        transform = rasterio.windows.transform(dst_window, profile["transform"])
        profile.update(
            width=dst_window.width, height=dst_window.height, transform=transform
        )

        with rasterio.Env(**GDAL_ENV):
            with rasterio.open(
                file_path,
                "w",
                **profile,
            ) as dst:
                LOGGER.debug(
                    f"Write {dst_window} of tile {self.tile_id} to separate file {file_path}"
                )
                dst.write(array)
                del array
        return file_path<|MERGE_RESOLUTION|>--- conflicted
+++ resolved
@@ -372,8 +372,7 @@
                 window = self._union_blocks(dst, i, j, max_i, max_j)
                 try:
                     yield snapped_window(window.intersection(self.intersecting_window))
-                except rasterio.errors.WindowError as e:
-<<<<<<< HEAD
+                except rasterio.errors.WindowError:
                     # FIXME: This check was introduced recently in rasterio
                     # Figure out what it means to fail, and fix the window
                     # generating code in this function
@@ -381,18 +380,6 @@
                         f"Bogus window generated for tile {self.tile_id}! "
                         f"i: {i} j: {j} max_i: {max_i} max_j: {max_j} window: {window}"
                     )
-=======
-                    if "Bounds and transform are inconsistent" in str(e):
-                        # FIXME: This check was introduced recently in rasterio
-                        # Figure out what it means to fail, and fix the window
-                        # generating code in this function
-                        LOGGER.warning(
-                            f"Bogus window generated for tile {self.tile_id}! "
-                            f"i: {i} j: {j} max_i: {max_i} max_j: {max_j} window: {window}"
-                        )
-                    elif not (str(e) == "windows do not intersect"):
-                        raise
->>>>>>> c1dc086a
 
     def _block_has_data(self, band_arrays: MaskedArray) -> bool:
         """Check if current block has any data."""
