--- conflicted
+++ resolved
@@ -196,95 +196,4 @@
         for dst_format in self.local_dst.keys():
             self.metadata[dst_format] = self.local_dst[dst_format].metadata(
                 self.layer.compute_stats, self.layer.compute_histogram
-<<<<<<< HEAD
-            )
-
-    def add_symbology(self):
-        """Add symbology to output raster.
-
-        Gradient colormap: Use linear interpolation based on provided
-        colormap to compute RGBA quadruplet for any given pixel value.
-        Discrete colormap: Use strict matching when searching in the
-        color configuration file. If none matching color entry is found,
-        the “0,0,0,0” RGBA quadruplet will be used.
-        """
-
-        LOGGER.info(f"Create RGBA raster for tile {self.tile_id}")
-
-        ordered_colormap: OrderedColorMap = self._sort_colormap()
-        colormap_file = os.path.join(self.tmp_dir, "colormap.txt")
-
-        # write to file
-        with open(colormap_file, "w") as f:
-            for pixel_value in ordered_colormap:
-                values = [str(pixel_value)] + [
-                    str(i) for i in ordered_colormap[pixel_value]
-                ]
-                row = " ".join(values)
-                f.write(row)
-                f.write("\n")
-
-        src = self.local_dst[self.default_format].uri
-        dst = os.path.join(self.tmp_dir, f"{self.tile_id}_colored.tif")
-        cmd = [
-            "gdaldem",
-            "color-relief",
-            "-alpha",
-            "-co",
-            f"COMPRESS={self.dst[self.default_format].compress}",
-            "-co",
-            "TILED=YES",
-            "-co",
-            f"BLOCKXSIZE={self.grid.blockxsize}",
-            "-co",
-            f"BLOCKYSIZE={self.grid.blockxsize}",
-            "-co",
-            "SPARSE_OK=TRUE",
-            "-co",
-            "INTERLEAVE=BAND",
-        ]
-
-        if self.layer.symbology.type == ColorMapType.discrete:
-            cmd += ["-exact_color_entry"]
-
-        cmd += [src, colormap_file, dst]
-
-        try:
-            run_gdal_subcommand(cmd)
-        except GDALError:
-            LOGGER.error("Could not create Color Relief")
-            raise
-
-        # Make sure no data value is set to [0, 0, 0, 0]
-        with rasterio.open(dst, "r+") as _dst:
-            _dst.nodata = 0
-
-        # switch uri with new output file
-        self.local_dst[self.default_format].uri = dst
-
-    def _sort_colormap(self) -> OrderedColorMap:
-        """
-        Create value - quadruplet colormap (GDAL format) including no data value.
-
-        """
-        assert self.layer.symbology, "No colormap specified."
-        colormap: Dict[Union[StrictInt, float], RGBA] = copy.deepcopy(
-            self.layer.symbology.colormap
-        )
-
-        ordered_gdal_colormap: OrderedColorMap = dict()
-
-        # add no data value to colormap, if exists
-        # (not sure why mypy throws an error here, hence type: ignore)
-        if self.dst[self.default_format].nodata is not None:
-            colormap[self.dst[self.default_format].nodata] = RGBA(red=0, green=0, blue=0, alpha=0)  # type: ignore
-
-        # make sure values are correctly sorted and convert to value-quadruplet string
-        for pixel_value in sorted(colormap.keys()):
-
-            ordered_gdal_colormap[pixel_value] = colormap[pixel_value].tuple()
-
-        return ordered_gdal_colormap
-=======
-            )
->>>>>>> 15449633
+            )