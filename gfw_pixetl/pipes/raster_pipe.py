<<<<<<< HEAD
from multiprocessing import get_context
=======
>>>>>>> c4440a36
from typing import Iterator, List, Set, Tuple

from parallelpipe import Stage, stage

from gfw_pixetl import get_module_logger
from gfw_pixetl.layers import RasterSrcLayer
from gfw_pixetl.pipes import Pipe
from gfw_pixetl.settings.globals import GLOBALS
from gfw_pixetl.tiles import RasterSrcTile, Tile

LOGGER = get_module_logger(__name__)


class RasterPipe(Pipe):
    def get_grid_tiles(self) -> Set[RasterSrcTile]:  # type: ignore
        """Seed all available tiles within given grid.

        Use 1x1 degree tiles covering all land area as starting point.
        Then see in which target grid cell it would fall. Remove
        duplicated grid cells.
        """

<<<<<<< HEAD
        tile_ids = self.grid.get_tile_ids()
        with get_context("spawn").Pool(processes=GLOBALS.cores) as pool:
            tiles: Set[RasterSrcTile] = set(pool.map(self._get_grid_tile, tile_ids))
=======
        tiles: Set[RasterSrcTile] = set()
        for tile_id in self.grid.get_tile_ids():
            tiles.add(self._get_grid_tile(tile_id))

        # tile_ids = self.grid.get_tile_ids()
        #
        # with get_context("spawn").Pool(processes=GLOBALS.cores) as pool:
        #     tiles: Set[RasterSrcTile] = set(pool.map(self._get_grid_tile, tile_ids))
>>>>>>> c4440a36

        tile_count: int = len(tiles)
        LOGGER.info(f"Found {tile_count} tile(s) inside grid")

        return tiles

    def _get_grid_tile(self, tile_id: str) -> RasterSrcTile:
        assert isinstance(self.layer, RasterSrcLayer)
        return RasterSrcTile(tile_id=tile_id, grid=self.grid, layer=self.layer)

    def create_tiles(
        self, overwrite: bool
    ) -> Tuple[List[Tile], List[Tile], List[Tile], List[Tile]]:
        """Raster Pipe."""

        LOGGER.info("Start Raster Pipe")

        tiles = self.collect_tiles(overwrite=overwrite)

        GLOBALS.workers = max(self.tiles_to_process, 1)

        pipe = (
            tiles
            | Stage(self.transform).setup(workers=GLOBALS.workers)
            | self.upload_file
            | self.delete_work_dir
        )

        tiles, skipped_tiles, failed_tiles, existing_tiles = self._process_pipe(pipe)

        LOGGER.info("Finished Raster Pipe")
        return tiles, skipped_tiles, failed_tiles, existing_tiles

    @staticmethod
    @stage(workers=GLOBALS.cores)
    def filter_src_tiles(tiles: Iterator[RasterSrcTile]) -> Iterator[RasterSrcTile]:
        """Only process tiles which intersect with source raster."""
        for tile in tiles:
            if tile.status == "pending" and not tile.within():
                LOGGER.info(
                    f"Tile {tile.tile_id} does not intersect with source raster - skip"
                )
                tile.status = "skipped (does not intersect)"
            yield tile

    # We cannot use the @stage decorate here
    # but need to create a Stage instance directly in the pipe.
    # When using the decorator, number of workers get set during RasterPipe class instantiation
    # and cannot be changed afterwards anymore. The Stage class gives us more flexibility.
    @staticmethod
    def transform(tiles: Iterator[RasterSrcTile]) -> Iterator[RasterSrcTile]:
        """Transform input raster to match new tile grid and projection."""
        for tile in tiles:
            if tile.status == "pending" and not tile.transform():
                tile.status = "skipped (has no data)"
                LOGGER.info(f"Tile {tile.tile_id} has no data - skip")
            yield tile<|MERGE_RESOLUTION|>--- conflicted
+++ resolved
@@ -1,7 +1,3 @@
-<<<<<<< HEAD
-from multiprocessing import get_context
-=======
->>>>>>> c4440a36
 from typing import Iterator, List, Set, Tuple
 
 from parallelpipe import Stage, stage
@@ -24,11 +20,6 @@
         duplicated grid cells.
         """
 
-<<<<<<< HEAD
-        tile_ids = self.grid.get_tile_ids()
-        with get_context("spawn").Pool(processes=GLOBALS.cores) as pool:
-            tiles: Set[RasterSrcTile] = set(pool.map(self._get_grid_tile, tile_ids))
-=======
         tiles: Set[RasterSrcTile] = set()
         for tile_id in self.grid.get_tile_ids():
             tiles.add(self._get_grid_tile(tile_id))
@@ -37,7 +28,6 @@
         #
         # with get_context("spawn").Pool(processes=GLOBALS.cores) as pool:
         #     tiles: Set[RasterSrcTile] = set(pool.map(self._get_grid_tile, tile_ids))
->>>>>>> c4440a36
 
         tile_count: int = len(tiles)
         LOGGER.info(f"Found {tile_count} tile(s) inside grid")
