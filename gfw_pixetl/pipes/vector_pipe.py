<<<<<<< HEAD
import multiprocessing
from typing import Iterator, List, Set, Tuple
=======
import itertools
from multiprocessing import Pool, cpu_count
from multiprocessing.pool import Pool as PoolType
from typing import Iterable, Iterator, List, Set, Tuple
>>>>>>> 270f80fa

from parallelpipe import stage
from shapely.geometry import Point

from gfw_pixetl import get_module_logger, utils
from gfw_pixetl.layers import VectorSrcLayer
from gfw_pixetl.pipes import Pipe
from gfw_pixetl.tiles import Tile, VectorSrcTile

LOGGER = get_module_logger(__name__)
WORKERS = utils.get_workers()
CORES = cpu_count()


class VectorPipe(Pipe):
    def create_tiles(self, overwrite) -> Tuple[List[Tile], List[Tile], List[Tile]]:
        """Vector Pipe."""

        LOGGER.debug("Start Vector Pipe")
        tiles = self.collect_tiles(overwrite=overwrite)
        pipe = (
            tiles
            | self.filter_subset_tiles
            | self.filter_src_tiles
            | self.filter_target_tiles(overwrite=overwrite)
            | self.rasterize
            # | self.create_gdal_geotiff
            | self.upload_file
            | self.delete_file
        )

        return self._process_pipe(pipe)

    def get_grid_tiles(self, min_x=-180, min_y=-90, max_x=180, max_y=90) -> Set[VectorSrcTile]:  # type: ignore
        """Seed all available tiles within given grid.

        Use 1x1 degree tiles covering all land area as starting point.
        Then see in which target grid cell it would fall. Remove
        duplicated grid cells.
        """

        x: Iterable[int] = range(min_x, max_x)
        y: Iterable[int] = range(min_y + 1, max_y + 1)

        x_y: List[Tuple[int, int]] = list(itertools.product(x, y))
        pool: PoolType = Pool(processes=CORES)
        tiles: Set[VectorSrcTile] = set(pool.map(self._get_grid_tile, x_y))

        tile_count: int = len(tiles)
        LOGGER.info(f"Found {tile_count} tile inside grid")

        return tiles

    def _get_grid_tile(self, x_y: Tuple[int, int]) -> VectorSrcTile:
        assert isinstance(self.layer, VectorSrcLayer)
        x: int = x_y[0]
        y: int = x_y[1]
        origin: Point = self.grid.xy_grid_origin(x, y)
        return VectorSrcTile(origin=origin, grid=self.grid, layer=self.layer)

    @staticmethod
    @stage(workers=WORKERS)
    def filter_src_tiles(tiles: Iterator[VectorSrcTile]) -> Iterator[VectorSrcTile]:
        """Only include tiles which intersect which input vector extent."""
        for tile in tiles:
            if tile.status == "pending" and not tile.src_vector_intersects():
                tile.status = "skipped (does not intersect)"
            yield tile

    @staticmethod
    @stage(workers=WORKERS)
    def rasterize(tiles: Iterator[VectorSrcTile]) -> Iterator[VectorSrcTile]:
        """Convert vector source to raster tiles."""
        for tile in tiles:
            if tile.status == "pending":
                tile.rasterize()
            yield tile<|MERGE_RESOLUTION|>--- conflicted
+++ resolved
@@ -1,12 +1,7 @@
-<<<<<<< HEAD
-import multiprocessing
-from typing import Iterator, List, Set, Tuple
-=======
 import itertools
 from multiprocessing import Pool, cpu_count
 from multiprocessing.pool import Pool as PoolType
 from typing import Iterable, Iterator, List, Set, Tuple
->>>>>>> 270f80fa
 
 from parallelpipe import stage
 from shapely.geometry import Point
