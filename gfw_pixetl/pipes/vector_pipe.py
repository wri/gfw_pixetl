<<<<<<< HEAD
from multiprocessing import get_context
=======
>>>>>>> c4440a36
from typing import Iterator, List, Set, Tuple

from parallelpipe import stage

from gfw_pixetl import get_module_logger
from gfw_pixetl.layers import VectorSrcLayer
from gfw_pixetl.pipes import Pipe
from gfw_pixetl.settings.globals import GLOBALS
from gfw_pixetl.tiles import Tile, VectorSrcTile

LOGGER = get_module_logger(__name__)


class VectorPipe(Pipe):
    def create_tiles(
        self, overwrite
    ) -> Tuple[List[Tile], List[Tile], List[Tile], List[Tile]]:
        """Vector Pipe."""

        LOGGER.debug("Start Vector Pipe")
        tiles = self.collect_tiles(overwrite=overwrite)
        pipe = (
            tiles
            | self.filter_subset_tiles
            | self.filter_src_tiles
            | self.filter_target_tiles(overwrite=overwrite)
            | self.rasterize
            | self.upload_file
            | self.delete_work_dir
        )

        return self._process_pipe(pipe)

    def get_grid_tiles(self) -> Set[VectorSrcTile]:  # type: ignore
        """Seed all available tiles within given grid.

        Use 1x1 degree tiles covering all land area as starting point.
        Then see in which target grid cell it would fall. Remove
        duplicated grid cells.
        """
<<<<<<< HEAD
        tile_ids = self.grid.get_tile_ids()
        with get_context("spawn").Pool(processes=GLOBALS.cores) as pool:
            tiles: Set[VectorSrcTile] = set(pool.map(self._get_grid_tile, tile_ids))
=======

        tiles: Set[VectorSrcTile] = set()
        for tile_id in self.grid.get_tile_ids():
            tiles.add(self._get_grid_tile(tile_id))

        # tile_ids = self.grid.get_tile_ids()
        # with get_context("spawn").Pool(processes=GLOBALS.cores) as pool:
        #     tiles: Set[VectorSrcTile] = set(pool.map(self._get_grid_tile, tile_ids))
>>>>>>> c4440a36

        tile_count: int = len(tiles)
        LOGGER.info(f"Found {tile_count} tile inside grid")

        return tiles

    def _get_grid_tile(self, tile_id: str) -> VectorSrcTile:
        assert isinstance(self.layer, VectorSrcLayer)
        return VectorSrcTile(tile_id=tile_id, grid=self.grid, layer=self.layer)

    @staticmethod
    @stage(workers=GLOBALS.workers)
    def filter_src_tiles(tiles: Iterator[VectorSrcTile]) -> Iterator[VectorSrcTile]:
        """Only include tiles which intersect which input vector extent."""
        for tile in tiles:
            if tile.status == "pending" and not tile.src_vector_intersects():
                tile.status = "skipped (does not intersect)"
            yield tile

    @staticmethod
    @stage(workers=GLOBALS.workers)
    def rasterize(tiles: Iterator[VectorSrcTile]) -> Iterator[VectorSrcTile]:
        """Convert vector source to raster tiles."""
        for tile in tiles:
            if tile.status == "pending":
                tile.rasterize()
            yield tile<|MERGE_RESOLUTION|>--- conflicted
+++ resolved
@@ -1,7 +1,3 @@
-<<<<<<< HEAD
-from multiprocessing import get_context
-=======
->>>>>>> c4440a36
 from typing import Iterator, List, Set, Tuple
 
 from parallelpipe import stage
@@ -42,11 +38,6 @@
         Then see in which target grid cell it would fall. Remove
         duplicated grid cells.
         """
-<<<<<<< HEAD
-        tile_ids = self.grid.get_tile_ids()
-        with get_context("spawn").Pool(processes=GLOBALS.cores) as pool:
-            tiles: Set[VectorSrcTile] = set(pool.map(self._get_grid_tile, tile_ids))
-=======
 
         tiles: Set[VectorSrcTile] = set()
         for tile_id in self.grid.get_tile_ids():
@@ -55,7 +46,6 @@
         # tile_ids = self.grid.get_tile_ids()
         # with get_context("spawn").Pool(processes=GLOBALS.cores) as pool:
         #     tiles: Set[VectorSrcTile] = set(pool.map(self._get_grid_tile, tile_ids))
->>>>>>> c4440a36
 
         tile_count: int = len(tiles)
         LOGGER.info(f"Found {tile_count} tile inside grid")
