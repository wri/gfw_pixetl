--- conflicted
+++ resolved
@@ -169,33 +169,6 @@
 def grid_factory(grid_name) -> Grid:
     """Different Grid layout used for this project."""
 
-<<<<<<< HEAD
-    # RAAD alerts
-    if grid_name == "3/50000":
-        grid: Grid = Grid("epsg:4326", 3, 50000)
-
-    # GLAD alerts and UMD Forest Loss Standard Grid
-    elif grid_name == "10/40000":
-        grid = Grid("epsg:4326", 10, 40000)
-
-    # GLAD alerts and UMD Forest Loss Data Cube optimized Grid
-    elif grid_name == "8/32000":
-        grid = Grid("epsg:4326", 8, 32000)
-
-    # VIIRS Fire alerts
-    elif grid_name == "90/27008":
-        grid = Grid("epsg:4326", 90, 27008)
-
-    # MODIS Fire alerts
-    elif grid_name == "90/9984":
-        grid = Grid("epsg:4326", 90, 9984)
-
-    # TEST grid
-    elif grid_name == "1/4000":
-        grid = Grid("epsg:4326", 1, 4000)
-
-    else:
-=======
     grids = {
         "1/4000": Grid("epsg:4326", 1, 4000),  # TEST grid
         "3/33600": Grid("epsg:4326", 3, 33600),  # RAAD alerts, ~10m pixel
@@ -210,7 +183,7 @@
     try:
         grid = grids[grid_name]
     except KeyError:
->>>>>>> 270f80fa
+
         message = f"Unknown grid name: {grid_name}"
         LOGGER.exception(message)
         raise ValueError(message)
