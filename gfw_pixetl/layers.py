--- conflicted
+++ resolved
@@ -90,17 +90,11 @@
 
 
 class VectorSrcLayer(Layer):
-<<<<<<< HEAD
     def __init__(self, layer_def: LayerModel, grid: Grid) -> None:
         super().__init__(layer_def, grid)
-        self.src: VectorSource = VectorSource(table_name=self.name)
-=======
-    def __init__(self, name: str, version: str, field: str, grid: Grid) -> None:
-        super().__init__(name, version, field, grid)
         self.src: VectorSource = VectorSource(name=self.name, version=self.version)
         if not self.calc:
             self.calc = self.field
->>>>>>> 67704666
 
 
 class RasterSrcLayer(Layer):
