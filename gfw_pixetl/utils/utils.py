--- conflicted
+++ resolved
@@ -140,36 +140,25 @@
             geom = unary_union(geom_pieces)
         else:
             geom = _geom
-<<<<<<< HEAD
-        return geom
-    else:
-        return a
+
+    if geom.type == "Polygon":
+        geom = MultiPolygon([geom])
+
+    return geom
 
 
 def union(
     a: Optional[MultiPolygon], b: Optional[MultiPolygon]
 ) -> Optional[MultiPolygon]:
     if not a and not b:
-        return None
+        geom: Optional[MultiPolygon] = None
     elif not a:
-        return b
+        geom = b
     elif not b:
-        return a
+        geom = a
     else:
-        geom = None
-        _geom = a.union(b)
-        if _geom.type == "GeometryCollection":
-            for g in _geom.geoms:
-                if g.type == "MultiPolygon" or g.type == "Polygon":
-                    geom = g
-                    break
-        else:
-            geom = _geom
-        return geom
-=======
+        geom = unary_union([a, b])
+        if geom.type == "Polygon":
+            geom = MultiPolygon([geom])
 
-    if geom.type == "Polygon":
-        geom = MultiPolygon([geom])
-
-    return geom
->>>>>>> 71434f21
+    return geom