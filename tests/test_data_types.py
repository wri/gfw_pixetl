--- conflicted
+++ resolved
@@ -1,13 +1,9 @@
 import math
 import os
-
-<<<<<<< HEAD
 import pytest
 
 from gfw_pixetl.data_type import DataType, DataTypeEnum, data_type_factory, to_gdal_dt
-=======
-from gfw_pixetl.data_type import DataType, data_type_factory, dtypes_dict, to_gdal_dt
->>>>>>> 270f80fa
+
 
 os.environ["ENV"] = "test"
 
