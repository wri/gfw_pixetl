--- conflicted
+++ resolved
@@ -5,13 +5,8 @@
 from shapely.geometry import Polygon
 
 from gfw_pixetl import layers
-<<<<<<< HEAD
 from gfw_pixetl.models import LayerModel
-from gfw_pixetl.pipes import Pipe
-=======
-from gfw_pixetl.grids import grid_factory
 from gfw_pixetl.pipes import Pipe, RasterPipe
->>>>>>> 67704666
 from gfw_pixetl.tiles import Tile
 from gfw_pixetl.utils import upload_geometries
 from gfw_pixetl.sources import Destination
@@ -22,12 +17,11 @@
 
 
 LAYER_DICT = {
+    **minimal_layer_dict,
     "dataset": "aqueduct_erosion_risk",
     "version": "v201911",
     "pixel_meaning": "level",
-    "data_type": "uint16",
     "grid": "1/4000",
-    "source_type": "raster",
     "no_data": 0,
 }
 LAYER_DEF = LayerModel.parse_obj(LAYER_DICT)
@@ -61,15 +55,8 @@
     }
     layer = layers.layer_factory(LayerModel.parse_obj(layer_dict))
 
-<<<<<<< HEAD
-    pipe = Pipe(layer)
+    pipe = RasterPipe(layer)
     assert len(pipe.get_grid_tiles(min_x=0, min_y=0, max_x=20, max_y=20)) == 4
-=======
-    layer = layers.layer_factory(**raster_layer)
-    pipe = RasterPipe(layer)
-    tiles = pipe.get_grid_tiles(min_x=0, min_y=0, max_x=20, max_y=20)
-    assert len(tiles) == 4
->>>>>>> 67704666
 
 
 def test_filter_subset_tiles():
